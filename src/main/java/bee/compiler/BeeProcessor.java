/*
 * Copyright (C) 2010 Nameless Production Committee.
 *
 * Licensed under the Apache License, Version 2.0 (the "License");
 * you may not use this file except in compliance with the License.
 * You may obtain a copy of the License at
 *
 *      http://www.apache.org/licenses/LICENSE-2.0
 *
 * Unless required by applicable law or agreed to in writing, software
 * distributed under the License is distributed on an "AS IS" BASIS,
 * WITHOUT WARRANTIES OR CONDITIONS OF ANY KIND, either express or implied.
 * See the License for the specific language governing permissions and
 * limitations under the License.
 */
package bee.compiler;

import static javax.tools.Diagnostic.Kind.*;

import java.util.Collections;
import java.util.Set;

import javax.annotation.processing.Completion;
import javax.annotation.processing.Filer;
import javax.annotation.processing.Messager;
import javax.annotation.processing.ProcessingEnvironment;
import javax.annotation.processing.Processor;
import javax.annotation.processing.RoundEnvironment;
import javax.lang.model.SourceVersion;
import javax.lang.model.element.AnnotationMirror;
import javax.lang.model.element.AnnotationValue;
import javax.lang.model.element.Element;
import javax.lang.model.element.ExecutableElement;
import javax.lang.model.element.TypeElement;
import javax.lang.model.util.Elements;

import kiss.I;
import kiss.model.ClassUtil;
import bee.UserNotifier;

/**
 * @version 2010/04/23 16:09:16
 */
public class BeeProcessor implements Processor {

    /** The processing environment. */
    private ProcessingEnvironment environment;

    /** The message notifier. */
    private Notifier notifier;

    /** The file utility. */
    private Filer filer;

    /** The utility. */
    private Elements util;

    /**
     * @see javax.annotation.processing.Processor#getSupportedOptions()
     */
    @Override
    public Set<String> getSupportedOptions() {
        return Collections.EMPTY_SET;
    }

    /**
     * @see javax.annotation.processing.Processor#getSupportedAnnotationTypes()
     */
    @Override
    public Set<String> getSupportedAnnotationTypes() {
        return Collections.singleton("*");
    }

    /**
     * @see javax.annotation.processing.Processor#getSupportedSourceVersion()
     */
    @Override
    public SourceVersion getSupportedSourceVersion() {
        return SourceVersion.RELEASE_7;
    }

    /**
     * @see javax.annotation.processing.Processor#init(javax.annotation.processing.ProcessingEnvironment)
     */
    @Override
    public void init(ProcessingEnvironment environment) {
        this.environment = environment;
        this.notifier = new Notifier(environment.getMessager());
        this.filer = environment.getFiler();
        this.util = environment.getElementUtils();

        I.load(ClassUtil.getArchive(BeeProcessor.class));
    }

    /**
     * @see javax.annotation.processing.Processor#process(java.util.Set,
     *      javax.annotation.processing.RoundEnvironment)
     */
    @Override
    public boolean process(Set<? extends TypeElement> annotations, RoundEnvironment round) {
<<<<<<< HEAD
=======
        Element root = null;
        Set<? extends Element> roots = round.getRootElements();

        if (roots.size() == 1) {
            root = roots.iterator().next();
        }

>>>>>>> 06445371
        try {
            for (TypeElement annotationType : annotations) {
                for (Element element : round.getElementsAnnotatedWith(annotationType)) {
                    Class annotationClass = Class.forName(annotationType.toString());
                    AnnotationValidator validator = I.find(AnnotationValidator.class, annotationClass);

                    if (validator != null) {
                        notifier.element = element;

<<<<<<< HEAD
                        validator.validate(element.getAnnotation(annotationClass), new Source(element, util, filer), notifier);
=======
                        validator.validate(element.getAnnotation(annotationClass), new Source(root, element, util, filer), notifier);
>>>>>>> 06445371
                    }
                }
            }
            return true;
        } catch (ClassNotFoundException e) {
            throw I.quiet(e);
        }
    }

    /**
     * @see javax.annotation.processing.Processor#getCompletions(javax.lang.model.element.Element,
     *      javax.lang.model.element.AnnotationMirror, javax.lang.model.element.ExecutableElement,
     *      java.lang.String)
     */
    @Override
    public Iterable<? extends Completion> getCompletions(Element element, AnnotationMirror annotation, ExecutableElement member, String userText) {
        return Collections.emptyList();
    }

    /**
     * @version 2011/03/23 17:02:50
     */
    private static class Notifier implements UserNotifier {

        /** The actual notifier. */
        private Messager notifier;

        /** The current processing element. */
        private Element element;

        /** The current processing annotation. */
        private AnnotationMirror annotation;

        /** The current processing annotation value. */
        private AnnotationValue value;

        /**
         * Private constructor.
         */
        private Notifier(Messager notifier) {
            this.notifier = notifier;
        }

        /**
         * @see bee.UserNotifier#talk(java.lang.String, java.lang.Object[])
         */
        @Override
        public void talk(String message, Object... params) {
            notifier.printMessage(NOTE, String.format(message, params), element);
        }

        /**
         * @see bee.UserNotifier#warn(java.lang.String, java.lang.Object[])
         */
        @Override
        public void warn(String message, Object... params) {
            notifier.printMessage(WARNING, String.format(message, params), element);
        }

        /**
         * @see bee.UserNotifier#error(java.lang.String, java.lang.Object[])
         */
        @Override
        public void error(String message, Object... params) {
            notifier.printMessage(ERROR, String.format(message, params), element);
        }
    }
}
<|MERGE_RESOLUTION|>--- conflicted
+++ resolved
@@ -1,192 +1,185 @@
-/*
- * Copyright (C) 2010 Nameless Production Committee.
- *
- * Licensed under the Apache License, Version 2.0 (the "License");
- * you may not use this file except in compliance with the License.
- * You may obtain a copy of the License at
- *
- *      http://www.apache.org/licenses/LICENSE-2.0
- *
- * Unless required by applicable law or agreed to in writing, software
- * distributed under the License is distributed on an "AS IS" BASIS,
- * WITHOUT WARRANTIES OR CONDITIONS OF ANY KIND, either express or implied.
- * See the License for the specific language governing permissions and
- * limitations under the License.
- */
-package bee.compiler;
-
-import static javax.tools.Diagnostic.Kind.*;
-
-import java.util.Collections;
-import java.util.Set;
-
-import javax.annotation.processing.Completion;
-import javax.annotation.processing.Filer;
-import javax.annotation.processing.Messager;
-import javax.annotation.processing.ProcessingEnvironment;
-import javax.annotation.processing.Processor;
-import javax.annotation.processing.RoundEnvironment;
-import javax.lang.model.SourceVersion;
-import javax.lang.model.element.AnnotationMirror;
-import javax.lang.model.element.AnnotationValue;
-import javax.lang.model.element.Element;
-import javax.lang.model.element.ExecutableElement;
-import javax.lang.model.element.TypeElement;
-import javax.lang.model.util.Elements;
-
-import kiss.I;
-import kiss.model.ClassUtil;
-import bee.UserNotifier;
-
-/**
- * @version 2010/04/23 16:09:16
- */
-public class BeeProcessor implements Processor {
-
-    /** The processing environment. */
-    private ProcessingEnvironment environment;
-
-    /** The message notifier. */
-    private Notifier notifier;
-
-    /** The file utility. */
-    private Filer filer;
-
-    /** The utility. */
-    private Elements util;
-
-    /**
-     * @see javax.annotation.processing.Processor#getSupportedOptions()
-     */
-    @Override
-    public Set<String> getSupportedOptions() {
-        return Collections.EMPTY_SET;
-    }
-
-    /**
-     * @see javax.annotation.processing.Processor#getSupportedAnnotationTypes()
-     */
-    @Override
-    public Set<String> getSupportedAnnotationTypes() {
-        return Collections.singleton("*");
-    }
-
-    /**
-     * @see javax.annotation.processing.Processor#getSupportedSourceVersion()
-     */
-    @Override
-    public SourceVersion getSupportedSourceVersion() {
-        return SourceVersion.RELEASE_7;
-    }
-
-    /**
-     * @see javax.annotation.processing.Processor#init(javax.annotation.processing.ProcessingEnvironment)
-     */
-    @Override
-    public void init(ProcessingEnvironment environment) {
-        this.environment = environment;
-        this.notifier = new Notifier(environment.getMessager());
-        this.filer = environment.getFiler();
-        this.util = environment.getElementUtils();
-
-        I.load(ClassUtil.getArchive(BeeProcessor.class));
-    }
-
-    /**
-     * @see javax.annotation.processing.Processor#process(java.util.Set,
-     *      javax.annotation.processing.RoundEnvironment)
-     */
-    @Override
-    public boolean process(Set<? extends TypeElement> annotations, RoundEnvironment round) {
-<<<<<<< HEAD
-=======
-        Element root = null;
-        Set<? extends Element> roots = round.getRootElements();
-
-        if (roots.size() == 1) {
-            root = roots.iterator().next();
-        }
-
->>>>>>> 06445371
-        try {
-            for (TypeElement annotationType : annotations) {
-                for (Element element : round.getElementsAnnotatedWith(annotationType)) {
-                    Class annotationClass = Class.forName(annotationType.toString());
-                    AnnotationValidator validator = I.find(AnnotationValidator.class, annotationClass);
-
-                    if (validator != null) {
-                        notifier.element = element;
-
-<<<<<<< HEAD
-                        validator.validate(element.getAnnotation(annotationClass), new Source(element, util, filer), notifier);
-=======
-                        validator.validate(element.getAnnotation(annotationClass), new Source(root, element, util, filer), notifier);
->>>>>>> 06445371
-                    }
-                }
-            }
-            return true;
-        } catch (ClassNotFoundException e) {
-            throw I.quiet(e);
-        }
-    }
-
-    /**
-     * @see javax.annotation.processing.Processor#getCompletions(javax.lang.model.element.Element,
-     *      javax.lang.model.element.AnnotationMirror, javax.lang.model.element.ExecutableElement,
-     *      java.lang.String)
-     */
-    @Override
-    public Iterable<? extends Completion> getCompletions(Element element, AnnotationMirror annotation, ExecutableElement member, String userText) {
-        return Collections.emptyList();
-    }
-
-    /**
-     * @version 2011/03/23 17:02:50
-     */
-    private static class Notifier implements UserNotifier {
-
-        /** The actual notifier. */
-        private Messager notifier;
-
-        /** The current processing element. */
-        private Element element;
-
-        /** The current processing annotation. */
-        private AnnotationMirror annotation;
-
-        /** The current processing annotation value. */
-        private AnnotationValue value;
-
-        /**
-         * Private constructor.
-         */
-        private Notifier(Messager notifier) {
-            this.notifier = notifier;
-        }
-
-        /**
-         * @see bee.UserNotifier#talk(java.lang.String, java.lang.Object[])
-         */
-        @Override
-        public void talk(String message, Object... params) {
-            notifier.printMessage(NOTE, String.format(message, params), element);
-        }
-
-        /**
-         * @see bee.UserNotifier#warn(java.lang.String, java.lang.Object[])
-         */
-        @Override
-        public void warn(String message, Object... params) {
-            notifier.printMessage(WARNING, String.format(message, params), element);
-        }
-
-        /**
-         * @see bee.UserNotifier#error(java.lang.String, java.lang.Object[])
-         */
-        @Override
-        public void error(String message, Object... params) {
-            notifier.printMessage(ERROR, String.format(message, params), element);
-        }
-    }
-}
+/*
+ * Copyright (C) 2010 Nameless Production Committee.
+ *
+ * Licensed under the Apache License, Version 2.0 (the "License");
+ * you may not use this file except in compliance with the License.
+ * You may obtain a copy of the License at
+ *
+ *      http://www.apache.org/licenses/LICENSE-2.0
+ *
+ * Unless required by applicable law or agreed to in writing, software
+ * distributed under the License is distributed on an "AS IS" BASIS,
+ * WITHOUT WARRANTIES OR CONDITIONS OF ANY KIND, either express or implied.
+ * See the License for the specific language governing permissions and
+ * limitations under the License.
+ */
+package bee.compiler;
+
+import static javax.tools.Diagnostic.Kind.*;
+
+import java.util.Collections;
+import java.util.Set;
+
+import javax.annotation.processing.Completion;
+import javax.annotation.processing.Filer;
+import javax.annotation.processing.Messager;
+import javax.annotation.processing.ProcessingEnvironment;
+import javax.annotation.processing.Processor;
+import javax.annotation.processing.RoundEnvironment;
+import javax.lang.model.SourceVersion;
+import javax.lang.model.element.AnnotationMirror;
+import javax.lang.model.element.AnnotationValue;
+import javax.lang.model.element.Element;
+import javax.lang.model.element.ExecutableElement;
+import javax.lang.model.element.TypeElement;
+import javax.lang.model.util.Elements;
+
+import kiss.I;
+import kiss.model.ClassUtil;
+import bee.UserNotifier;
+
+/**
+ * @version 2010/04/23 16:09:16
+ */
+public class BeeProcessor implements Processor {
+
+    /** The processing environment. */
+    private ProcessingEnvironment environment;
+
+    /** The message notifier. */
+    private Notifier notifier;
+
+    /** The file utility. */
+    private Filer filer;
+
+    /** The utility. */
+    private Elements util;
+
+    /**
+     * @see javax.annotation.processing.Processor#getSupportedOptions()
+     */
+    @Override
+    public Set<String> getSupportedOptions() {
+        return Collections.EMPTY_SET;
+    }
+
+    /**
+     * @see javax.annotation.processing.Processor#getSupportedAnnotationTypes()
+     */
+    @Override
+    public Set<String> getSupportedAnnotationTypes() {
+        return Collections.singleton("*");
+    }
+
+    /**
+     * @see javax.annotation.processing.Processor#getSupportedSourceVersion()
+     */
+    @Override
+    public SourceVersion getSupportedSourceVersion() {
+        return SourceVersion.RELEASE_7;
+    }
+
+    /**
+     * @see javax.annotation.processing.Processor#init(javax.annotation.processing.ProcessingEnvironment)
+     */
+    @Override
+    public void init(ProcessingEnvironment environment) {
+        this.environment = environment;
+        this.notifier = new Notifier(environment.getMessager());
+        this.filer = environment.getFiler();
+        this.util = environment.getElementUtils();
+
+        I.load(ClassUtil.getArchive(BeeProcessor.class));
+    }
+
+    /**
+     * @see javax.annotation.processing.Processor#process(java.util.Set,
+     *      javax.annotation.processing.RoundEnvironment)
+     */
+    @Override
+    public boolean process(Set<? extends TypeElement> annotations, RoundEnvironment round) {
+        Element root = null;
+        Set<? extends Element> roots = round.getRootElements();
+
+        if (roots.size() == 1) {
+            root = roots.iterator().next();
+        }
+
+        try {
+            for (TypeElement annotationType : annotations) {
+                for (Element element : round.getElementsAnnotatedWith(annotationType)) {
+                    Class annotationClass = Class.forName(annotationType.toString());
+                    AnnotationValidator validator = I.find(AnnotationValidator.class, annotationClass);
+
+                    if (validator != null) {
+                        notifier.element = element;
+
+                        validator.validate(element.getAnnotation(annotationClass), new Source(root, element, util, filer), notifier);
+                    }
+                }
+            }
+            return true;
+        } catch (ClassNotFoundException e) {
+            throw I.quiet(e);
+        }
+    }
+
+    /**
+     * @see javax.annotation.processing.Processor#getCompletions(javax.lang.model.element.Element,
+     *      javax.lang.model.element.AnnotationMirror, javax.lang.model.element.ExecutableElement,
+     *      java.lang.String)
+     */
+    @Override
+    public Iterable<? extends Completion> getCompletions(Element element, AnnotationMirror annotation, ExecutableElement member, String userText) {
+        return Collections.emptyList();
+    }
+
+    /**
+     * @version 2011/03/23 17:02:50
+     */
+    private static class Notifier implements UserNotifier {
+
+        /** The actual notifier. */
+        private Messager notifier;
+
+        /** The current processing element. */
+        private Element element;
+
+        /** The current processing annotation. */
+        private AnnotationMirror annotation;
+
+        /** The current processing annotation value. */
+        private AnnotationValue value;
+
+        /**
+         * Private constructor.
+         */
+        private Notifier(Messager notifier) {
+            this.notifier = notifier;
+        }
+
+        /**
+         * @see bee.UserNotifier#talk(java.lang.String, java.lang.Object[])
+         */
+        @Override
+        public void talk(String message, Object... params) {
+            notifier.printMessage(NOTE, String.format(message, params), element);
+        }
+
+        /**
+         * @see bee.UserNotifier#warn(java.lang.String, java.lang.Object[])
+         */
+        @Override
+        public void warn(String message, Object... params) {
+            notifier.printMessage(WARNING, String.format(message, params), element);
+        }
+
+        /**
+         * @see bee.UserNotifier#error(java.lang.String, java.lang.Object[])
+         */
+        @Override
+        public void error(String message, Object... params) {
+            notifier.printMessage(ERROR, String.format(message, params), element);
+        }
+    }
+}