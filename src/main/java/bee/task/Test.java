/*
 * Copyright (C) 2021 Nameless Production Committee
 *
 * Licensed under the MIT License (the "License");
 * you may not use this file except in compliance with the License.
 * You may obtain a copy of the License at
 *
 *          https://opensource.org/licenses/MIT
 */
package bee.task;

import java.nio.file.Path;
import java.util.ArrayList;
import java.util.List;
import java.util.Map;
import java.util.Set;
import java.util.concurrent.ConcurrentHashMap;
import java.util.logging.Handler;
import java.util.logging.Logger;

import org.junit.platform.engine.TestExecutionResult;
import org.junit.platform.engine.discovery.DiscoverySelectors;
import org.junit.platform.launcher.LauncherDiscoveryRequest;
import org.junit.platform.launcher.TestExecutionListener;
import org.junit.platform.launcher.TestIdentifier;
import org.junit.platform.launcher.TestPlan;
import org.junit.platform.launcher.core.LauncherDiscoveryRequestBuilder;
import org.junit.platform.launcher.core.LauncherFactory;

import bee.Bee;
import bee.Fail;
import bee.Platform;
import bee.Task;
import bee.api.Command;
import bee.api.Require;
import bee.api.Scope;
import bee.util.Java;
import bee.util.Java.JVM;
import kiss.I;

public class Test extends Task {

    /** The threshold time (ms) to show the prolonged test. */
    public static int showProlongedTest = 1000;

    @Command("Test product codes.")
    public void test() {
<<<<<<< HEAD
=======
        require(Compile::source);
>>>>>>> e11616d4
        require(Compile::test);

        if (project.getTestClasses().walkFile("**Test.class").first().to().isAbsent()) {
            ui.info("Test class not found.");
        } else {
            new Require("org.junit.platform : junit-platform-engine", "org.junit.platform : junit-platform-launcher") {
                {
                    Java.with()
                            .classPath(project.getClasses())
                            .classPath(project.getTestClasses())
                            .classPath(project.getDependency(Scope.Test, Scope.Compile))
                            .classPath(Bee.class)
                            .enableAssertion()
                            .encoding(project.getEncoding())
                            .workingDirectory(project.getRoot())
                            .run(Junit.class, project
                                    .getTestClasses(), project.getOutput().directory("test-reports").create(), showProlongedTest);
                }
            };
        }
    }

    /**
     * 
     */
    private static final class Junit extends JVM implements TestExecutionListener {

        /** The threshold time (ns) to show the prolonged test. */
        private long showProlongedTime = Test.showProlongedTest * 1000000;

        /**
         * {@inheritDoc}
         */
        @Override
        public void process() throws Exception {
            // disable logging for Junit
            Logger global = Logger.getLogger("");
            for (Handler handler : global.getHandlers()) {
                global.removeHandler(handler);
            }

            Set<Path> classes = I.set(Path.of(args[0]));
            showProlongedTime = Long.parseLong(args[2]) * 1000000;

            LauncherDiscoveryRequest request = LauncherDiscoveryRequestBuilder.request()
                    .selectors(DiscoverySelectors.selectClasspathRoots(classes))
                    .build();

            Summury summury = new Summury();
            LauncherFactory.create().execute(request, summury);
        }

        /**
         * 
         */
        private class Summury implements TestExecutionListener {

            /** The number of test suite. */
            private int suites = 0;

            /** The number of runed tests. */
            private int runs = 0;

            /** The number of skipped tests. */
            private int skips = 0;

            /** The record of failed tests. */
            private List<Failure> fails = new ArrayList();

            /** The record of errored tests. */
            private List<Failure> errors = new ArrayList();

            /** The flag. */
            private boolean shows = false;

            /** The elapsed time. */
            private long times = 0;

            /** The test container manager. */
            private final Map<String, TestSuite> containers = new ConcurrentHashMap();

            /**
             * {@inheritDoc}
             */
            @Override
            public synchronized void testPlanExecutionStarted(TestPlan testPlan) {
                showHeader();
            }

            private void showHeader() {
                ui.info(String.format("%-4s\t%-4s\t%-4s\t%-4s\t%-4s", "Run", "Fail", "Error", "Skip", "Time(sec)"));
            }

            /**
             * {@inheritDoc}
             */
            @Override
            public synchronized void testPlanExecutionFinished(TestPlan testPlan) {
                if (shows) showHeader();

                ui.info(buildResult(runs, fails.size(), errors.size(), skips, times, "TOTAL (" + suites + " classes)"));
                if (fails.size() != 0 || errors.size() != 0) {
                    Fail fail = new Fail("Test has failed.");
                    // The stack trace created here is useless and should be deleted. (Since it is
                    // almost a fixed content executed in a remote JVM)
                    fail.setStackTrace(new StackTraceElement[0]);

                    buildFailure(fail, errors);
                    buildFailure(fail, fails);
                    ui.error(fail);
                }
            }

            /**
             * {@inheritDoc}
             */
            @Override
            public synchronized void executionSkipped(TestIdentifier identifier, String reason) {
                if (identifier.isContainer()) {
                    suites++;
                } else {
                    skips++;
                    containers.get(identifier.getParentId().get()).skips++;
                }
            }

            /**
             * {@inheritDoc}
             */
            @Override
            public synchronized void executionStarted(TestIdentifier identifier) {
                if (identifier.isContainer()) {
                    suites++;
                    identifier.getSource().ifPresent(source -> {
                        TestSuite container = new TestSuite(identifier);
                        container.startTime = System.nanoTime();
                        containers.put(identifier.getUniqueId(), container);
                    });
                } else {
                    runs++;
                    containers.get(identifier.getParentId().get()).runs++;
                }

            }

            /**
             * {@inheritDoc}
             */
            @Override
            public synchronized void executionFinished(TestIdentifier identifier, TestExecutionResult result) {
                if (identifier.isContainer()) {
                    TestSuite container = containers.get(identifier.getUniqueId());

                    identifier.getSource().ifPresent(source -> {
                        long elapsed = System.nanoTime() - container.startTime;
                        times += elapsed;

                        boolean show = 0 < container.failures || 0 < container.errors || 0 < container.skips || showProlongedTime <= elapsed;

                        if (!shows) {
                            shows = show;
                        }

                        String message = buildResult(container.runs, container.failures, container.errors, container.skips, elapsed, container.identifier
                                .getLegacyReportingName());

                        if (show) {
                            ui.info(message);
                        } else {
                            ui.trace(message);
                        }
                    });
                    containers.remove(identifier.getUniqueId());
                } else {
                    TestSuite container = containers.get(identifier.getParentId().get());

                    switch (result.getStatus()) {
                    case SUCCESSFUL:
                        break;

                    case FAILED:
                        Failure failure = new Failure(container.identifier, identifier, result.getThrowable().get());

                        if (failure.error instanceof AssertionError) {
                            fails.add(failure);
                            container.failures++;
                        } else {
                            errors.add(failure);
                            container.errors++;
                        }
                        break;

                    case ABORTED:
                        break;
                    }
                }
            }

            /**
             * Build result message.
             */
            private String buildResult(int tests, int fails, int errors, int ignores, long time, String name) {
                StringBuilder builder = new StringBuilder();
                builder.append(String
                        .format("%-4d\t%-4d\t%-4d\t%-4d\t%.3f   \t%s", tests, fails, errors, ignores, (float) time / 1000000000, name));

                if (errors != 0) {
                    builder.append("  <<<  ERROR!");
                } else if (fails != 0) {
                    builder.append("  <<<  FAILURE!");
                }
                return builder.toString();
            }

            /**
             * Build {@link Fail}.
             * 
             * @param fail A current resolver.
             * @param list A list of test results.
             */
            private void buildFailure(Fail fail, List<Failure> list) {
                for (Failure e : list) {
                    String name = e.clazz.getLegacyReportingName();
                    StackTraceElement element = e.error.getStackTrace()[0];
                    int line = element.getClassName().equals(name) ? element.getLineNumber() : 0;

                    StringBuilder message = new StringBuilder("FIX: ").append(e.name())
                            .append(" @" + line + " \t")
                            .append(e.message().trim().split("[" + Platform.EOL + "]")[0]);

                    fail.solve(message);
                }
            }

            /**
             * @version 2018/03/31 19:53:27
             */
            private class TestSuite {

                /** The container identifier. */
                private final TestIdentifier identifier;

                /** The number of runed tests. */
                private int runs;

                /** The number of skiped tests. */
                private int skips;

                /** The number of failed tests. */
                private int failures;

                /** The number of errored tests. */
                private int errors;

                /** The start time. */
                private long startTime;

                /**
                 * @param identifier
                 */
                private TestSuite(TestIdentifier identifier) {
                    this.identifier = identifier;
                }
            }

            /**
             * 
             */
            private class Failure {

                /** The container identifier. */
                private final TestIdentifier clazz;

                /** The test identifier. */
                private final TestIdentifier test;

                /** The error reuslt. */
                private final Throwable error;

                /**
                 * Data holder.
                 * 
                 * @param clazz
                 * @param test
                 * @param error
                 */
                private Failure(TestIdentifier clazz, TestIdentifier test, Throwable error) {
                    this.clazz = clazz;
                    this.test = test;
                    this.error = error;
                }

                /**
                 * Retrieve the human-readable test case's name.
                 * 
                 * @return
                 */
                private String name() {
                    String methodName = test.getDisplayName();
                    if (methodName.endsWith("()")) {
                        methodName = methodName.substring(0, methodName.length() - 2);
                    }
                    return clazz.getDisplayName() + " #" + methodName;
                }

                /**
                 * Retrieve error message.
                 * 
                 * @return
                 */
                private String message() {
                    String message = error.getLocalizedMessage();

                    return message == null ? "" : message;
                }
            }
        }
    }
}<|MERGE_RESOLUTION|>--- conflicted
+++ resolved
@@ -1,370 +1,366 @@
-/*
- * Copyright (C) 2021 Nameless Production Committee
- *
- * Licensed under the MIT License (the "License");
- * you may not use this file except in compliance with the License.
- * You may obtain a copy of the License at
- *
- *          https://opensource.org/licenses/MIT
- */
-package bee.task;
-
-import java.nio.file.Path;
-import java.util.ArrayList;
-import java.util.List;
-import java.util.Map;
-import java.util.Set;
-import java.util.concurrent.ConcurrentHashMap;
-import java.util.logging.Handler;
-import java.util.logging.Logger;
-
-import org.junit.platform.engine.TestExecutionResult;
-import org.junit.platform.engine.discovery.DiscoverySelectors;
-import org.junit.platform.launcher.LauncherDiscoveryRequest;
-import org.junit.platform.launcher.TestExecutionListener;
-import org.junit.platform.launcher.TestIdentifier;
-import org.junit.platform.launcher.TestPlan;
-import org.junit.platform.launcher.core.LauncherDiscoveryRequestBuilder;
-import org.junit.platform.launcher.core.LauncherFactory;
-
-import bee.Bee;
-import bee.Fail;
-import bee.Platform;
-import bee.Task;
-import bee.api.Command;
-import bee.api.Require;
-import bee.api.Scope;
-import bee.util.Java;
-import bee.util.Java.JVM;
-import kiss.I;
-
-public class Test extends Task {
-
-    /** The threshold time (ms) to show the prolonged test. */
-    public static int showProlongedTest = 1000;
-
-    @Command("Test product codes.")
-    public void test() {
-<<<<<<< HEAD
-=======
-        require(Compile::source);
->>>>>>> e11616d4
-        require(Compile::test);
-
-        if (project.getTestClasses().walkFile("**Test.class").first().to().isAbsent()) {
-            ui.info("Test class not found.");
-        } else {
-            new Require("org.junit.platform : junit-platform-engine", "org.junit.platform : junit-platform-launcher") {
-                {
-                    Java.with()
-                            .classPath(project.getClasses())
-                            .classPath(project.getTestClasses())
-                            .classPath(project.getDependency(Scope.Test, Scope.Compile))
-                            .classPath(Bee.class)
-                            .enableAssertion()
-                            .encoding(project.getEncoding())
-                            .workingDirectory(project.getRoot())
-                            .run(Junit.class, project
-                                    .getTestClasses(), project.getOutput().directory("test-reports").create(), showProlongedTest);
-                }
-            };
-        }
-    }
-
-    /**
-     * 
-     */
-    private static final class Junit extends JVM implements TestExecutionListener {
-
-        /** The threshold time (ns) to show the prolonged test. */
-        private long showProlongedTime = Test.showProlongedTest * 1000000;
-
-        /**
-         * {@inheritDoc}
-         */
-        @Override
-        public void process() throws Exception {
-            // disable logging for Junit
-            Logger global = Logger.getLogger("");
-            for (Handler handler : global.getHandlers()) {
-                global.removeHandler(handler);
-            }
-
-            Set<Path> classes = I.set(Path.of(args[0]));
-            showProlongedTime = Long.parseLong(args[2]) * 1000000;
-
-            LauncherDiscoveryRequest request = LauncherDiscoveryRequestBuilder.request()
-                    .selectors(DiscoverySelectors.selectClasspathRoots(classes))
-                    .build();
-
-            Summury summury = new Summury();
-            LauncherFactory.create().execute(request, summury);
-        }
-
-        /**
-         * 
-         */
-        private class Summury implements TestExecutionListener {
-
-            /** The number of test suite. */
-            private int suites = 0;
-
-            /** The number of runed tests. */
-            private int runs = 0;
-
-            /** The number of skipped tests. */
-            private int skips = 0;
-
-            /** The record of failed tests. */
-            private List<Failure> fails = new ArrayList();
-
-            /** The record of errored tests. */
-            private List<Failure> errors = new ArrayList();
-
-            /** The flag. */
-            private boolean shows = false;
-
-            /** The elapsed time. */
-            private long times = 0;
-
-            /** The test container manager. */
-            private final Map<String, TestSuite> containers = new ConcurrentHashMap();
-
-            /**
-             * {@inheritDoc}
-             */
-            @Override
-            public synchronized void testPlanExecutionStarted(TestPlan testPlan) {
-                showHeader();
-            }
-
-            private void showHeader() {
-                ui.info(String.format("%-4s\t%-4s\t%-4s\t%-4s\t%-4s", "Run", "Fail", "Error", "Skip", "Time(sec)"));
-            }
-
-            /**
-             * {@inheritDoc}
-             */
-            @Override
-            public synchronized void testPlanExecutionFinished(TestPlan testPlan) {
-                if (shows) showHeader();
-
-                ui.info(buildResult(runs, fails.size(), errors.size(), skips, times, "TOTAL (" + suites + " classes)"));
-                if (fails.size() != 0 || errors.size() != 0) {
-                    Fail fail = new Fail("Test has failed.");
-                    // The stack trace created here is useless and should be deleted. (Since it is
-                    // almost a fixed content executed in a remote JVM)
-                    fail.setStackTrace(new StackTraceElement[0]);
-
-                    buildFailure(fail, errors);
-                    buildFailure(fail, fails);
-                    ui.error(fail);
-                }
-            }
-
-            /**
-             * {@inheritDoc}
-             */
-            @Override
-            public synchronized void executionSkipped(TestIdentifier identifier, String reason) {
-                if (identifier.isContainer()) {
-                    suites++;
-                } else {
-                    skips++;
-                    containers.get(identifier.getParentId().get()).skips++;
-                }
-            }
-
-            /**
-             * {@inheritDoc}
-             */
-            @Override
-            public synchronized void executionStarted(TestIdentifier identifier) {
-                if (identifier.isContainer()) {
-                    suites++;
-                    identifier.getSource().ifPresent(source -> {
-                        TestSuite container = new TestSuite(identifier);
-                        container.startTime = System.nanoTime();
-                        containers.put(identifier.getUniqueId(), container);
-                    });
-                } else {
-                    runs++;
-                    containers.get(identifier.getParentId().get()).runs++;
-                }
-
-            }
-
-            /**
-             * {@inheritDoc}
-             */
-            @Override
-            public synchronized void executionFinished(TestIdentifier identifier, TestExecutionResult result) {
-                if (identifier.isContainer()) {
-                    TestSuite container = containers.get(identifier.getUniqueId());
-
-                    identifier.getSource().ifPresent(source -> {
-                        long elapsed = System.nanoTime() - container.startTime;
-                        times += elapsed;
-
-                        boolean show = 0 < container.failures || 0 < container.errors || 0 < container.skips || showProlongedTime <= elapsed;
-
-                        if (!shows) {
-                            shows = show;
-                        }
-
-                        String message = buildResult(container.runs, container.failures, container.errors, container.skips, elapsed, container.identifier
-                                .getLegacyReportingName());
-
-                        if (show) {
-                            ui.info(message);
-                        } else {
-                            ui.trace(message);
-                        }
-                    });
-                    containers.remove(identifier.getUniqueId());
-                } else {
-                    TestSuite container = containers.get(identifier.getParentId().get());
-
-                    switch (result.getStatus()) {
-                    case SUCCESSFUL:
-                        break;
-
-                    case FAILED:
-                        Failure failure = new Failure(container.identifier, identifier, result.getThrowable().get());
-
-                        if (failure.error instanceof AssertionError) {
-                            fails.add(failure);
-                            container.failures++;
-                        } else {
-                            errors.add(failure);
-                            container.errors++;
-                        }
-                        break;
-
-                    case ABORTED:
-                        break;
-                    }
-                }
-            }
-
-            /**
-             * Build result message.
-             */
-            private String buildResult(int tests, int fails, int errors, int ignores, long time, String name) {
-                StringBuilder builder = new StringBuilder();
-                builder.append(String
-                        .format("%-4d\t%-4d\t%-4d\t%-4d\t%.3f   \t%s", tests, fails, errors, ignores, (float) time / 1000000000, name));
-
-                if (errors != 0) {
-                    builder.append("  <<<  ERROR!");
-                } else if (fails != 0) {
-                    builder.append("  <<<  FAILURE!");
-                }
-                return builder.toString();
-            }
-
-            /**
-             * Build {@link Fail}.
-             * 
-             * @param fail A current resolver.
-             * @param list A list of test results.
-             */
-            private void buildFailure(Fail fail, List<Failure> list) {
-                for (Failure e : list) {
-                    String name = e.clazz.getLegacyReportingName();
-                    StackTraceElement element = e.error.getStackTrace()[0];
-                    int line = element.getClassName().equals(name) ? element.getLineNumber() : 0;
-
-                    StringBuilder message = new StringBuilder("FIX: ").append(e.name())
-                            .append(" @" + line + " \t")
-                            .append(e.message().trim().split("[" + Platform.EOL + "]")[0]);
-
-                    fail.solve(message);
-                }
-            }
-
-            /**
-             * @version 2018/03/31 19:53:27
-             */
-            private class TestSuite {
-
-                /** The container identifier. */
-                private final TestIdentifier identifier;
-
-                /** The number of runed tests. */
-                private int runs;
-
-                /** The number of skiped tests. */
-                private int skips;
-
-                /** The number of failed tests. */
-                private int failures;
-
-                /** The number of errored tests. */
-                private int errors;
-
-                /** The start time. */
-                private long startTime;
-
-                /**
-                 * @param identifier
-                 */
-                private TestSuite(TestIdentifier identifier) {
-                    this.identifier = identifier;
-                }
-            }
-
-            /**
-             * 
-             */
-            private class Failure {
-
-                /** The container identifier. */
-                private final TestIdentifier clazz;
-
-                /** The test identifier. */
-                private final TestIdentifier test;
-
-                /** The error reuslt. */
-                private final Throwable error;
-
-                /**
-                 * Data holder.
-                 * 
-                 * @param clazz
-                 * @param test
-                 * @param error
-                 */
-                private Failure(TestIdentifier clazz, TestIdentifier test, Throwable error) {
-                    this.clazz = clazz;
-                    this.test = test;
-                    this.error = error;
-                }
-
-                /**
-                 * Retrieve the human-readable test case's name.
-                 * 
-                 * @return
-                 */
-                private String name() {
-                    String methodName = test.getDisplayName();
-                    if (methodName.endsWith("()")) {
-                        methodName = methodName.substring(0, methodName.length() - 2);
-                    }
-                    return clazz.getDisplayName() + " #" + methodName;
-                }
-
-                /**
-                 * Retrieve error message.
-                 * 
-                 * @return
-                 */
-                private String message() {
-                    String message = error.getLocalizedMessage();
-
-                    return message == null ? "" : message;
-                }
-            }
-        }
-    }
+/*
+ * Copyright (C) 2021 Nameless Production Committee
+ *
+ * Licensed under the MIT License (the "License");
+ * you may not use this file except in compliance with the License.
+ * You may obtain a copy of the License at
+ *
+ *          https://opensource.org/licenses/MIT
+ */
+package bee.task;
+
+import java.nio.file.Path;
+import java.util.ArrayList;
+import java.util.List;
+import java.util.Map;
+import java.util.Set;
+import java.util.concurrent.ConcurrentHashMap;
+import java.util.logging.Handler;
+import java.util.logging.Logger;
+
+import org.junit.platform.engine.TestExecutionResult;
+import org.junit.platform.engine.discovery.DiscoverySelectors;
+import org.junit.platform.launcher.LauncherDiscoveryRequest;
+import org.junit.platform.launcher.TestExecutionListener;
+import org.junit.platform.launcher.TestIdentifier;
+import org.junit.platform.launcher.TestPlan;
+import org.junit.platform.launcher.core.LauncherDiscoveryRequestBuilder;
+import org.junit.platform.launcher.core.LauncherFactory;
+
+import bee.Bee;
+import bee.Fail;
+import bee.Platform;
+import bee.Task;
+import bee.api.Command;
+import bee.api.Require;
+import bee.api.Scope;
+import bee.util.Java;
+import bee.util.Java.JVM;
+import kiss.I;
+
+public class Test extends Task {
+
+    /** The threshold time (ms) to show the prolonged test. */
+    public static int showProlongedTest = 1000;
+
+    @Command("Test product codes.")
+    public void test() {
+        require(Compile::source, Compile::test);
+
+        if (project.getTestClasses().walkFile("**Test.class").first().to().isAbsent()) {
+            ui.info("Test class not found.");
+        } else {
+            new Require("org.junit.platform : junit-platform-engine", "org.junit.platform : junit-platform-launcher") {
+                {
+                    Java.with()
+                            .classPath(project.getClasses())
+                            .classPath(project.getTestClasses())
+                            .classPath(project.getDependency(Scope.Test, Scope.Compile))
+                            .classPath(Bee.class)
+                            .enableAssertion()
+                            .encoding(project.getEncoding())
+                            .workingDirectory(project.getRoot())
+                            .run(Junit.class, project
+                                    .getTestClasses(), project.getOutput().directory("test-reports").create(), showProlongedTest);
+                }
+            };
+        }
+    }
+
+    /**
+     * 
+     */
+    private static final class Junit extends JVM implements TestExecutionListener {
+
+        /** The threshold time (ns) to show the prolonged test. */
+        private long showProlongedTime = Test.showProlongedTest * 1000000;
+
+        /**
+         * {@inheritDoc}
+         */
+        @Override
+        public void process() throws Exception {
+            // disable logging for Junit
+            Logger global = Logger.getLogger("");
+            for (Handler handler : global.getHandlers()) {
+                global.removeHandler(handler);
+            }
+
+            Set<Path> classes = I.set(Path.of(args[0]));
+            showProlongedTime = Long.parseLong(args[2]) * 1000000;
+
+            LauncherDiscoveryRequest request = LauncherDiscoveryRequestBuilder.request()
+                    .selectors(DiscoverySelectors.selectClasspathRoots(classes))
+                    .build();
+
+            Summury summury = new Summury();
+            LauncherFactory.create().execute(request, summury);
+        }
+
+        /**
+         * 
+         */
+        private class Summury implements TestExecutionListener {
+
+            /** The number of test suite. */
+            private int suites = 0;
+
+            /** The number of runed tests. */
+            private int runs = 0;
+
+            /** The number of skipped tests. */
+            private int skips = 0;
+
+            /** The record of failed tests. */
+            private List<Failure> fails = new ArrayList();
+
+            /** The record of errored tests. */
+            private List<Failure> errors = new ArrayList();
+
+            /** The flag. */
+            private boolean shows = false;
+
+            /** The elapsed time. */
+            private long times = 0;
+
+            /** The test container manager. */
+            private final Map<String, TestSuite> containers = new ConcurrentHashMap();
+
+            /**
+             * {@inheritDoc}
+             */
+            @Override
+            public synchronized void testPlanExecutionStarted(TestPlan testPlan) {
+                showHeader();
+            }
+
+            private void showHeader() {
+                ui.info(String.format("%-4s\t%-4s\t%-4s\t%-4s\t%-4s", "Run", "Fail", "Error", "Skip", "Time(sec)"));
+            }
+
+            /**
+             * {@inheritDoc}
+             */
+            @Override
+            public synchronized void testPlanExecutionFinished(TestPlan testPlan) {
+                if (shows) showHeader();
+
+                ui.info(buildResult(runs, fails.size(), errors.size(), skips, times, "TOTAL (" + suites + " classes)"));
+                if (fails.size() != 0 || errors.size() != 0) {
+                    Fail fail = new Fail("Test has failed.");
+                    // The stack trace created here is useless and should be deleted. (Since it is
+                    // almost a fixed content executed in a remote JVM)
+                    fail.setStackTrace(new StackTraceElement[0]);
+
+                    buildFailure(fail, errors);
+                    buildFailure(fail, fails);
+                    ui.error(fail);
+                }
+            }
+
+            /**
+             * {@inheritDoc}
+             */
+            @Override
+            public synchronized void executionSkipped(TestIdentifier identifier, String reason) {
+                if (identifier.isContainer()) {
+                    suites++;
+                } else {
+                    skips++;
+                    containers.get(identifier.getParentId().get()).skips++;
+                }
+            }
+
+            /**
+             * {@inheritDoc}
+             */
+            @Override
+            public synchronized void executionStarted(TestIdentifier identifier) {
+                if (identifier.isContainer()) {
+                    suites++;
+                    identifier.getSource().ifPresent(source -> {
+                        TestSuite container = new TestSuite(identifier);
+                        container.startTime = System.nanoTime();
+                        containers.put(identifier.getUniqueId(), container);
+                    });
+                } else {
+                    runs++;
+                    containers.get(identifier.getParentId().get()).runs++;
+                }
+
+            }
+
+            /**
+             * {@inheritDoc}
+             */
+            @Override
+            public synchronized void executionFinished(TestIdentifier identifier, TestExecutionResult result) {
+                if (identifier.isContainer()) {
+                    TestSuite container = containers.get(identifier.getUniqueId());
+
+                    identifier.getSource().ifPresent(source -> {
+                        long elapsed = System.nanoTime() - container.startTime;
+                        times += elapsed;
+
+                        boolean show = 0 < container.failures || 0 < container.errors || 0 < container.skips || showProlongedTime <= elapsed;
+
+                        if (!shows) {
+                            shows = show;
+                        }
+
+                        String message = buildResult(container.runs, container.failures, container.errors, container.skips, elapsed, container.identifier
+                                .getLegacyReportingName());
+
+                        if (show) {
+                            ui.info(message);
+                        } else {
+                            ui.trace(message);
+                        }
+                    });
+                    containers.remove(identifier.getUniqueId());
+                } else {
+                    TestSuite container = containers.get(identifier.getParentId().get());
+
+                    switch (result.getStatus()) {
+                    case SUCCESSFUL:
+                        break;
+
+                    case FAILED:
+                        Failure failure = new Failure(container.identifier, identifier, result.getThrowable().get());
+
+                        if (failure.error instanceof AssertionError) {
+                            fails.add(failure);
+                            container.failures++;
+                        } else {
+                            errors.add(failure);
+                            container.errors++;
+                        }
+                        break;
+
+                    case ABORTED:
+                        break;
+                    }
+                }
+            }
+
+            /**
+             * Build result message.
+             */
+            private String buildResult(int tests, int fails, int errors, int ignores, long time, String name) {
+                StringBuilder builder = new StringBuilder();
+                builder.append(String
+                        .format("%-4d\t%-4d\t%-4d\t%-4d\t%.3f   \t%s", tests, fails, errors, ignores, (float) time / 1000000000, name));
+
+                if (errors != 0) {
+                    builder.append("  <<<  ERROR!");
+                } else if (fails != 0) {
+                    builder.append("  <<<  FAILURE!");
+                }
+                return builder.toString();
+            }
+
+            /**
+             * Build {@link Fail}.
+             * 
+             * @param fail A current resolver.
+             * @param list A list of test results.
+             */
+            private void buildFailure(Fail fail, List<Failure> list) {
+                for (Failure e : list) {
+                    String name = e.clazz.getLegacyReportingName();
+                    StackTraceElement element = e.error.getStackTrace()[0];
+                    int line = element.getClassName().equals(name) ? element.getLineNumber() : 0;
+
+                    StringBuilder message = new StringBuilder("FIX: ").append(e.name())
+                            .append(" @" + line + " \t")
+                            .append(e.message().trim().split("[" + Platform.EOL + "]")[0]);
+
+                    fail.solve(message);
+                }
+            }
+
+            /**
+             * @version 2018/03/31 19:53:27
+             */
+            private class TestSuite {
+
+                /** The container identifier. */
+                private final TestIdentifier identifier;
+
+                /** The number of runed tests. */
+                private int runs;
+
+                /** The number of skiped tests. */
+                private int skips;
+
+                /** The number of failed tests. */
+                private int failures;
+
+                /** The number of errored tests. */
+                private int errors;
+
+                /** The start time. */
+                private long startTime;
+
+                /**
+                 * @param identifier
+                 */
+                private TestSuite(TestIdentifier identifier) {
+                    this.identifier = identifier;
+                }
+            }
+
+            /**
+             * 
+             */
+            private class Failure {
+
+                /** The container identifier. */
+                private final TestIdentifier clazz;
+
+                /** The test identifier. */
+                private final TestIdentifier test;
+
+                /** The error reuslt. */
+                private final Throwable error;
+
+                /**
+                 * Data holder.
+                 * 
+                 * @param clazz
+                 * @param test
+                 * @param error
+                 */
+                private Failure(TestIdentifier clazz, TestIdentifier test, Throwable error) {
+                    this.clazz = clazz;
+                    this.test = test;
+                    this.error = error;
+                }
+
+                /**
+                 * Retrieve the human-readable test case's name.
+                 * 
+                 * @return
+                 */
+                private String name() {
+                    String methodName = test.getDisplayName();
+                    if (methodName.endsWith("()")) {
+                        methodName = methodName.substring(0, methodName.length() - 2);
+                    }
+                    return clazz.getDisplayName() + " #" + methodName;
+                }
+
+                /**
+                 * Retrieve error message.
+                 * 
+                 * @return
+                 */
+                private String message() {
+                    String message = error.getLocalizedMessage();
+
+                    return message == null ? "" : message;
+                }
+            }
+        }
+    }
 }